--- conflicted
+++ resolved
@@ -398,10 +398,7 @@
   kX86JmpR,             // jmp reg; lir operands - 0: reg
   kX86Jecxz8,           // jcexz rel8; jump relative if ECX is zero.
   kX86JmpT,             // jmp fs:[disp]; fs: is equal to Thread::Current(); lir operands - 0: disp
-<<<<<<< HEAD
-=======
-
->>>>>>> 4d372183
+
   kX86CallR,            // call reg; lir operands - 0: reg
   kX86CallM,            // call [base + disp]; lir operands - 0: base, 1: disp
   kX86CallA,            // call [base + index * scale + disp]
