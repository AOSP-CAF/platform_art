/*
 * Copyright (C) 2011 The Android Open Source Project
 *
 * Licensed under the Apache License, Version 2.0 (the "License");
 * you may not use this file except in compliance with the License.
 * You may obtain a copy of the License at
 *
 *      http://www.apache.org/licenses/LICENSE-2.0
 *
 * Unless required by applicable law or agreed to in writing, software
 * distributed under the License is distributed on an "AS IS" BASIS,
 * WITHOUT WARRANTIES OR CONDITIONS OF ANY KIND, either express or implied.
 * See the License for the specific language governing permissions and
 * limitations under the License.
 */

#ifndef ART_RUNTIME_RUNTIME_H_
#define ART_RUNTIME_RUNTIME_H_

#include <jni.h>
#include <stdio.h>

#include <iosfwd>
#include <set>
#include <string>
#include <utility>
#include <vector>

#include "arch/instruction_set.h"
#include "base/macros.h"
#include "experimental_flags.h"
#include "gc_root.h"
#include "instrumentation.h"
#include "jobject_comparator.h"
#include "method_reference.h"
#include "object_callbacks.h"
#include "offsets.h"
#include "process_state.h"
#include "quick/quick_method_frame_info.h"
#include "runtime_stats.h"
#include "safe_map.h"

namespace art {

namespace gc {
  class Heap;
  namespace collector {
    class GarbageCollector;
  }  // namespace collector
}  // namespace gc

namespace jit {
  class Jit;
  class JitOptions;
}  // namespace jit

namespace mirror {
  class ClassLoader;
  class Array;
  template<class T> class ObjectArray;
  template<class T> class PrimitiveArray;
  typedef PrimitiveArray<int8_t> ByteArray;
  class String;
  class Throwable;
}  // namespace mirror
namespace ti {
  class Agent;
}  // namespace ti
namespace verifier {
  class MethodVerifier;
  enum class VerifyMode : int8_t;
}  // namespace verifier
class ArenaPool;
class ArtMethod;
class ClassLinker;
class Closure;
class CompilerCallbacks;
class DexFile;
class InternTable;
class JavaVMExt;
class LinearAlloc;
class MonitorList;
class MonitorPool;
class NullPointerHandler;
class OatFileManager;
class Plugin;
struct RuntimeArgumentMap;
class SignalCatcher;
class StackOverflowHandler;
class SuspensionHandler;
class ThreadList;
class Trace;
struct TraceConfig;
class Transaction;

typedef std::vector<std::pair<std::string, const void*>> RuntimeOptions;

struct EnvSnapshot {
 public:
  std::vector<std::unique_ptr<std::string> > name_value_pairs_;
};

// Not all combinations of flags are valid. You may not visit all roots as well as the new roots
// (no logical reason to do this). You also may not start logging new roots and stop logging new
// roots (also no logical reason to do this).
enum VisitRootFlags : uint8_t {
  kVisitRootFlagAllRoots = 0x1,
  kVisitRootFlagNewRoots = 0x2,
  kVisitRootFlagStartLoggingNewRoots = 0x4,
  kVisitRootFlagStopLoggingNewRoots = 0x8,
  kVisitRootFlagClearRootLog = 0x10,
  // Non moving means we can have optimizations where we don't visit some roots if they are
  // definitely reachable from another location. E.g. ArtMethod and ArtField roots.
  kVisitRootFlagNonMoving = 0x20,
};

class Runtime {
 public:
  // Parse raw runtime options.
  static bool ParseOptions(const RuntimeOptions& raw_options,
                           bool ignore_unrecognized,
                           RuntimeArgumentMap* runtime_options);

  // Creates and initializes a new runtime.
  static bool Create(RuntimeArgumentMap&& runtime_options)
      SHARED_TRYLOCK_FUNCTION(true, Locks::mutator_lock_);

  // Creates and initializes a new runtime.
  static bool Create(const RuntimeOptions& raw_options, bool ignore_unrecognized)
      SHARED_TRYLOCK_FUNCTION(true, Locks::mutator_lock_);

  // IsAotCompiler for compilers that don't have a running runtime. Only dex2oat currently.
  bool IsAotCompiler() const {
    return !UseJitCompilation() && IsCompiler();
  }

  // IsCompiler is any runtime which has a running compiler, either dex2oat or JIT.
  bool IsCompiler() const {
    return compiler_callbacks_ != nullptr;
  }

  // If a compiler, are we compiling a boot image?
  bool IsCompilingBootImage() const;

  bool CanRelocate() const;

  bool ShouldRelocate() const {
    return must_relocate_ && CanRelocate();
  }

  bool MustRelocateIfPossible() const {
    return must_relocate_;
  }

  bool IsDex2OatEnabled() const {
    return dex2oat_enabled_ && IsImageDex2OatEnabled();
  }

  bool IsImageDex2OatEnabled() const {
    return image_dex2oat_enabled_;
  }

  CompilerCallbacks* GetCompilerCallbacks() {
    return compiler_callbacks_;
  }

  void SetCompilerCallbacks(CompilerCallbacks* callbacks) {
    CHECK(callbacks != nullptr);
    compiler_callbacks_ = callbacks;
  }

  bool IsZygote() const {
    return is_zygote_;
  }

  bool IsExplicitGcDisabled() const {
    return is_explicit_gc_disabled_;
  }

  std::string GetCompilerExecutable() const;
  std::string GetPatchoatExecutable() const;

  const std::vector<std::string>& GetCompilerOptions() const {
    return compiler_options_;
  }

  void AddCompilerOption(std::string option) {
    compiler_options_.push_back(option);
  }

  const std::vector<std::string>& GetImageCompilerOptions() const {
    return image_compiler_options_;
  }

  const std::string& GetImageLocation() const {
    return image_location_;
  }

  // Starts a runtime, which may cause threads to be started and code to run.
  bool Start() UNLOCK_FUNCTION(Locks::mutator_lock_);

  bool IsShuttingDown(Thread* self);
  bool IsShuttingDownLocked() const REQUIRES(Locks::runtime_shutdown_lock_) {
    return shutting_down_;
  }

  size_t NumberOfThreadsBeingBorn() const REQUIRES(Locks::runtime_shutdown_lock_) {
    return threads_being_born_;
  }

  void StartThreadBirth() REQUIRES(Locks::runtime_shutdown_lock_) {
    threads_being_born_++;
  }

  void EndThreadBirth() REQUIRES(Locks::runtime_shutdown_lock_);

  bool IsStarted() const {
    return started_;
  }

  bool IsFinishedStarting() const {
    return finished_starting_;
  }

  static Runtime* Current() {
    return instance_;
  }

  // Aborts semi-cleanly. Used in the implementation of LOG(FATAL), which most
  // callers should prefer.
  NO_RETURN static void Abort() REQUIRES(!Locks::abort_lock_);

  // Returns the "main" ThreadGroup, used when attaching user threads.
  jobject GetMainThreadGroup() const;

  // Returns the "system" ThreadGroup, used when attaching our internal threads.
  jobject GetSystemThreadGroup() const;

  // Returns the system ClassLoader which represents the CLASSPATH.
  jobject GetSystemClassLoader() const;

  // Attaches the calling native thread to the runtime.
  bool AttachCurrentThread(const char* thread_name, bool as_daemon, jobject thread_group,
                           bool create_peer);

  void CallExitHook(jint status);

  // Detaches the current native thread from the runtime.
  void DetachCurrentThread() REQUIRES(!Locks::mutator_lock_);

  void DumpForSigQuit(std::ostream& os);
  void DumpLockHolders(std::ostream& os);

  ~Runtime();

  const std::string& GetBootClassPathString() const {
    return boot_class_path_string_;
  }

  const std::string& GetClassPathString() const {
    return class_path_string_;
  }

  ClassLinker* GetClassLinker() const {
    return class_linker_;
  }

  size_t GetDefaultStackSize() const {
    return default_stack_size_;
  }

  gc::Heap* GetHeap() const {
    return heap_;
  }

  InternTable* GetInternTable() const {
    DCHECK(intern_table_ != nullptr);
    return intern_table_;
  }

  JavaVMExt* GetJavaVM() const {
    return java_vm_;
  }

  size_t GetMaxSpinsBeforeThinkLockInflation() const {
    return max_spins_before_thin_lock_inflation_;
  }

  MonitorList* GetMonitorList() const {
    return monitor_list_;
  }

  MonitorPool* GetMonitorPool() const {
    return monitor_pool_;
  }

  // Is the given object the special object used to mark a cleared JNI weak global?
  bool IsClearedJniWeakGlobal(mirror::Object* obj) SHARED_REQUIRES(Locks::mutator_lock_);

  // Get the special object used to mark a cleared JNI weak global.
  mirror::Object* GetClearedJniWeakGlobal() SHARED_REQUIRES(Locks::mutator_lock_);

  mirror::Throwable* GetPreAllocatedOutOfMemoryError() SHARED_REQUIRES(Locks::mutator_lock_);

  mirror::Throwable* GetPreAllocatedNoClassDefFoundError()
      SHARED_REQUIRES(Locks::mutator_lock_);

  const std::vector<std::string>& GetProperties() const {
    return properties_;
  }

  ThreadList* GetThreadList() const {
    return thread_list_;
  }

  static const char* GetVersion() {
    return "2.1.0";
  }

  void DisallowNewSystemWeaks() SHARED_REQUIRES(Locks::mutator_lock_);
  void AllowNewSystemWeaks() SHARED_REQUIRES(Locks::mutator_lock_);
  void BroadcastForNewSystemWeaks() SHARED_REQUIRES(Locks::mutator_lock_);

  // Visit all the roots. If only_dirty is true then non-dirty roots won't be visited. If
  // clean_dirty is true then dirty roots will be marked as non-dirty after visiting.
  void VisitRoots(RootVisitor* visitor, VisitRootFlags flags = kVisitRootFlagAllRoots)
      SHARED_REQUIRES(Locks::mutator_lock_);

  // Visit image roots, only used for hprof since the GC uses the image space mod union table
  // instead.
  void VisitImageRoots(RootVisitor* visitor) SHARED_REQUIRES(Locks::mutator_lock_);

  // Visit all of the roots we can do safely do concurrently.
  void VisitConcurrentRoots(RootVisitor* visitor,
                            VisitRootFlags flags = kVisitRootFlagAllRoots)
      SHARED_REQUIRES(Locks::mutator_lock_);

  // Visit all of the non thread roots, we can do this with mutators unpaused.
  void VisitNonThreadRoots(RootVisitor* visitor)
      SHARED_REQUIRES(Locks::mutator_lock_);

  void VisitTransactionRoots(RootVisitor* visitor)
      SHARED_REQUIRES(Locks::mutator_lock_);

  // Visit all of the thread roots.
  void VisitThreadRoots(RootVisitor* visitor) SHARED_REQUIRES(Locks::mutator_lock_);

  // Flip thread roots from from-space refs to to-space refs.
  size_t FlipThreadRoots(Closure* thread_flip_visitor, Closure* flip_callback,
                         gc::collector::GarbageCollector* collector)
      REQUIRES(!Locks::mutator_lock_);

  // Visit all other roots which must be done with mutators suspended.
  void VisitNonConcurrentRoots(RootVisitor* visitor)
      SHARED_REQUIRES(Locks::mutator_lock_);

  // Sweep system weaks, the system weak is deleted if the visitor return null. Otherwise, the
  // system weak is updated to be the visitor's returned value.
  void SweepSystemWeaks(IsMarkedVisitor* visitor)
      SHARED_REQUIRES(Locks::mutator_lock_);

  // Constant roots are the roots which never change after the runtime is initialized, they only
  // need to be visited once per GC cycle.
  void VisitConstantRoots(RootVisitor* visitor)
      SHARED_REQUIRES(Locks::mutator_lock_);

  // Returns a special method that calls into a trampoline for runtime method resolution
  ArtMethod* GetResolutionMethod();

  bool HasResolutionMethod() const {
    return resolution_method_ != nullptr;
  }

  void SetResolutionMethod(ArtMethod* method) SHARED_REQUIRES(Locks::mutator_lock_);

  ArtMethod* CreateResolutionMethod() SHARED_REQUIRES(Locks::mutator_lock_);

  // Returns a special method that calls into a trampoline for runtime imt conflicts.
  ArtMethod* GetImtConflictMethod();
  ArtMethod* GetImtUnimplementedMethod();

  bool HasImtConflictMethod() const {
    return imt_conflict_method_ != nullptr;
  }

  void FixupConflictTables();
  void SetImtConflictMethod(ArtMethod* method) SHARED_REQUIRES(Locks::mutator_lock_);
  void SetImtUnimplementedMethod(ArtMethod* method) SHARED_REQUIRES(Locks::mutator_lock_);

  ArtMethod* CreateImtConflictMethod(LinearAlloc* linear_alloc)
      SHARED_REQUIRES(Locks::mutator_lock_);

  // Returns a special method that describes all callee saves being spilled to the stack.
  enum CalleeSaveType {
    kSaveAllCalleeSaves,  // All callee-save registers.
    kSaveRefsOnly,        // Only those callee-save registers that can hold references.
    kSaveRefsAndArgs,     // References (see above) and arguments (usually caller-save registers).
    kSaveEverything,      // All registers, including both callee-save and caller-save.
    kLastCalleeSaveType   // Value used for iteration
  };

  bool HasCalleeSaveMethod(CalleeSaveType type) const {
    return callee_save_methods_[type] != 0u;
  }

  ArtMethod* GetCalleeSaveMethod(CalleeSaveType type)
      SHARED_REQUIRES(Locks::mutator_lock_);

  ArtMethod* GetCalleeSaveMethodUnchecked(CalleeSaveType type)
      SHARED_REQUIRES(Locks::mutator_lock_);

  QuickMethodFrameInfo GetCalleeSaveMethodFrameInfo(CalleeSaveType type) const {
    return callee_save_method_frame_infos_[type];
  }

  QuickMethodFrameInfo GetRuntimeMethodFrameInfo(ArtMethod* method)
      SHARED_REQUIRES(Locks::mutator_lock_);

  static size_t GetCalleeSaveMethodOffset(CalleeSaveType type) {
    return OFFSETOF_MEMBER(Runtime, callee_save_methods_[type]);
  }

  InstructionSet GetInstructionSet() const {
    return instruction_set_;
  }

  void SetInstructionSet(InstructionSet instruction_set);

  void SetCalleeSaveMethod(ArtMethod* method, CalleeSaveType type);

  ArtMethod* CreateCalleeSaveMethod() SHARED_REQUIRES(Locks::mutator_lock_);

  int32_t GetStat(int kind);

  RuntimeStats* GetStats() {
    return &stats_;
  }

  bool HasStatsEnabled() const {
    return stats_enabled_;
  }

  void ResetStats(int kinds);

  void SetStatsEnabled(bool new_state)
      REQUIRES(!Locks::instrument_entrypoints_lock_, !Locks::mutator_lock_);

  enum class NativeBridgeAction {  // private
    kUnload,
    kInitialize
  };

  jit::Jit* GetJit() {
    return jit_.get();
  }

  // Returns true if JIT compilations are enabled. GetJit() will be not null in this case.
  bool UseJitCompilation() const;

  void PreZygoteFork();
  bool InitZygote();
  void InitNonZygoteOrPostFork(
      JNIEnv* env, bool is_system_server, NativeBridgeAction action, const char* isa);

  const instrumentation::Instrumentation* GetInstrumentation() const {
    return &instrumentation_;
  }

  instrumentation::Instrumentation* GetInstrumentation() {
    return &instrumentation_;
  }

  void RegisterAppInfo(const std::vector<std::string>& code_paths,
                       const std::string& profile_output_filename,
                       const std::string& foreign_dex_profile_path,
                       const std::string& app_dir);
  void NotifyDexLoaded(const std::string& dex_location);

  // Transaction support.
  bool IsActiveTransaction() const {
    return preinitialization_transaction_ != nullptr;
  }
  void EnterTransactionMode(Transaction* transaction);
  void ExitTransactionMode();
  bool IsTransactionAborted() const;

  void AbortTransactionAndThrowAbortError(Thread* self, const std::string& abort_message)
      SHARED_REQUIRES(Locks::mutator_lock_);
  void ThrowTransactionAbortError(Thread* self)
      SHARED_REQUIRES(Locks::mutator_lock_);

  void RecordWriteFieldBoolean(mirror::Object* obj, MemberOffset field_offset, uint8_t value,
                               bool is_volatile) const;
  void RecordWriteFieldByte(mirror::Object* obj, MemberOffset field_offset, int8_t value,
                            bool is_volatile) const;
  void RecordWriteFieldChar(mirror::Object* obj, MemberOffset field_offset, uint16_t value,
                            bool is_volatile) const;
  void RecordWriteFieldShort(mirror::Object* obj, MemberOffset field_offset, int16_t value,
                          bool is_volatile) const;
  void RecordWriteField32(mirror::Object* obj, MemberOffset field_offset, uint32_t value,
                          bool is_volatile) const;
  void RecordWriteField64(mirror::Object* obj, MemberOffset field_offset, uint64_t value,
                          bool is_volatile) const;
  void RecordWriteFieldReference(mirror::Object* obj, MemberOffset field_offset,
                                 mirror::Object* value, bool is_volatile) const;
  void RecordWriteArray(mirror::Array* array, size_t index, uint64_t value) const
      SHARED_REQUIRES(Locks::mutator_lock_);
  void RecordStrongStringInsertion(mirror::String* s) const
      REQUIRES(Locks::intern_table_lock_);
  void RecordWeakStringInsertion(mirror::String* s) const
      REQUIRES(Locks::intern_table_lock_);
  void RecordStrongStringRemoval(mirror::String* s) const
      REQUIRES(Locks::intern_table_lock_);
  void RecordWeakStringRemoval(mirror::String* s) const
      REQUIRES(Locks::intern_table_lock_);

  void SetFaultMessage(const std::string& message) REQUIRES(!fault_message_lock_);
  // Only read by the signal handler, NO_THREAD_SAFETY_ANALYSIS to prevent lock order violations
  // with the unexpected_signal_lock_.
  const std::string& GetFaultMessage() NO_THREAD_SAFETY_ANALYSIS {
    return fault_message_;
  }

  void AddCurrentRuntimeFeaturesAsDex2OatArguments(std::vector<std::string>* arg_vector) const;

  bool ExplicitStackOverflowChecks() const {
    return !implicit_so_checks_;
  }

  bool IsVerificationEnabled() const;
  bool IsVerificationSoftFail() const;

  bool IsDexFileFallbackEnabled() const {
    return allow_dex_file_fallback_;
  }

  const std::vector<std::string>& GetCpuAbilist() const {
    return cpu_abilist_;
  }

  bool IsRunningOnMemoryTool() const {
    return is_running_on_memory_tool_;
  }

  void SetTargetSdkVersion(int32_t version) {
    target_sdk_version_ = version;
  }

  int32_t GetTargetSdkVersion() const {
    return target_sdk_version_;
  }

  uint32_t GetZygoteMaxFailedBoots() const {
    return zygote_max_failed_boots_;
  }

  bool AreExperimentalFlagsEnabled(ExperimentalFlags flags) {
    return (experimental_flags_ & flags) != ExperimentalFlags::kNone;
  }

  // Create the JIT and instrumentation and code cache.
  void CreateJit();

  ArenaPool* GetArenaPool() {
    return arena_pool_.get();
  }
  ArenaPool* GetJitArenaPool() {
    return jit_arena_pool_.get();
  }
  const ArenaPool* GetArenaPool() const {
    return arena_pool_.get();
  }

  void ReclaimArenaPoolMemory();

  LinearAlloc* GetLinearAlloc() {
    return linear_alloc_.get();
  }

  jit::JitOptions* GetJITOptions() {
    return jit_options_.get();
  }

  bool IsDebuggable() const;

  bool IsNativeDebuggable() const {
    return is_native_debuggable_;
  }

  void SetNativeDebuggable(bool value) {
    is_native_debuggable_ = value;
  }

  // Returns the build fingerprint, if set. Otherwise an empty string is returned.
  std::string GetFingerprint() {
    return fingerprint_;
  }

  // Called from class linker.
  void SetSentinel(mirror::Object* sentinel) SHARED_REQUIRES(Locks::mutator_lock_);

  // Create a normal LinearAlloc or low 4gb version if we are 64 bit AOT compiler.
  LinearAlloc* CreateLinearAlloc();

  OatFileManager& GetOatFileManager() const {
    DCHECK(oat_file_manager_ != nullptr);
    return *oat_file_manager_;
  }

  double GetHashTableMinLoadFactor() const;
  double GetHashTableMaxLoadFactor() const;

  void SetSafeMode(bool mode) {
    safe_mode_ = mode;
  }

  bool GetDumpNativeStackOnSigQuit() const {
    return dump_native_stack_on_sig_quit_;
  }

  bool GetPrunedDalvikCache() const {
    return pruned_dalvik_cache_;
  }

  void SetPrunedDalvikCache(bool pruned) {
    pruned_dalvik_cache_ = pruned;
  }

  void UpdateProcessState(ProcessState process_state);

  // Returns true if we currently care about long mutator pause.
  bool InJankPerceptibleProcessState() const {
    return process_state_ == kProcessStateJankPerceptible;
  }

  void RegisterSensitiveThread() const;

  void SetZygoteNoThreadSection(bool val) {
    zygote_no_threads_ = val;
  }

  bool IsZygoteNoThreadSection() const {
    return zygote_no_threads_;
  }

<<<<<<< HEAD
  // Returns if the code can be deoptimized. Code may be compiled with some
  // optimization that makes it impossible to deoptimize.
  bool IsDeoptimizeable(uintptr_t code) const SHARED_REQUIRES(Locks::mutator_lock_);
=======
  // Returns a saved copy of the environment (getenv/setenv values).
  // Used by Fork to protect against overwriting LD_LIBRARY_PATH, etc.
  const EnvSnapshot* GetEnvSnapshot() const {
    return env_snapshot_.get();
  }
>>>>>>> 8890690d

 private:
  static void InitPlatformSignalHandlers();

  Runtime();

  void BlockSignals();

  bool Init(RuntimeArgumentMap&& runtime_options)
      SHARED_TRYLOCK_FUNCTION(true, Locks::mutator_lock_);
  void InitNativeMethods() REQUIRES(!Locks::mutator_lock_);
  void InitThreadGroups(Thread* self);
  void RegisterRuntimeNativeMethods(JNIEnv* env);

  void StartDaemonThreads();
  void StartSignalCatcher();

  void MaybeSaveJitProfilingInfo();

  // A pointer to the active runtime or null.
  static Runtime* instance_;

  // NOTE: these must match the gc::ProcessState values as they come directly from the framework.
  static constexpr int kProfileForground = 0;
  static constexpr int kProfileBackground = 1;

  // 64 bit so that we can share the same asm offsets for both 32 and 64 bits.
  uint64_t callee_save_methods_[kLastCalleeSaveType];
  GcRoot<mirror::Throwable> pre_allocated_OutOfMemoryError_;
  GcRoot<mirror::Throwable> pre_allocated_NoClassDefFoundError_;
  ArtMethod* resolution_method_;
  ArtMethod* imt_conflict_method_;
  // Unresolved method has the same behavior as the conflict method, it is used by the class linker
  // for differentiating between unfilled imt slots vs conflict slots in superclasses.
  ArtMethod* imt_unimplemented_method_;

  // Special sentinel object used to invalid conditions in JNI (cleared weak references) and
  // JDWP (invalid references).
  GcRoot<mirror::Object> sentinel_;

  InstructionSet instruction_set_;
  QuickMethodFrameInfo callee_save_method_frame_infos_[kLastCalleeSaveType];

  CompilerCallbacks* compiler_callbacks_;
  bool is_zygote_;
  bool must_relocate_;
  bool is_concurrent_gc_enabled_;
  bool is_explicit_gc_disabled_;
  bool dex2oat_enabled_;
  bool image_dex2oat_enabled_;

  std::string compiler_executable_;
  std::string patchoat_executable_;
  std::vector<std::string> compiler_options_;
  std::vector<std::string> image_compiler_options_;
  std::string image_location_;

  std::string boot_class_path_string_;
  std::string class_path_string_;
  std::vector<std::string> properties_;

  std::vector<ti::Agent> agents_;
  std::vector<Plugin> plugins_;

  // The default stack size for managed threads created by the runtime.
  size_t default_stack_size_;

  gc::Heap* heap_;

  std::unique_ptr<ArenaPool> jit_arena_pool_;
  std::unique_ptr<ArenaPool> arena_pool_;
  // Special low 4gb pool for compiler linear alloc. We need ArtFields to be in low 4gb if we are
  // compiling using a 32 bit image on a 64 bit compiler in case we resolve things in the image
  // since the field arrays are int arrays in this case.
  std::unique_ptr<ArenaPool> low_4gb_arena_pool_;

  // Shared linear alloc for now.
  std::unique_ptr<LinearAlloc> linear_alloc_;

  // The number of spins that are done before thread suspension is used to forcibly inflate.
  size_t max_spins_before_thin_lock_inflation_;
  MonitorList* monitor_list_;
  MonitorPool* monitor_pool_;

  ThreadList* thread_list_;

  InternTable* intern_table_;

  ClassLinker* class_linker_;

  SignalCatcher* signal_catcher_;
  std::string stack_trace_file_;

  JavaVMExt* java_vm_;

  std::unique_ptr<jit::Jit> jit_;
  std::unique_ptr<jit::JitOptions> jit_options_;

  // Fault message, printed when we get a SIGSEGV.
  Mutex fault_message_lock_ DEFAULT_MUTEX_ACQUIRED_AFTER;
  std::string fault_message_ GUARDED_BY(fault_message_lock_);

  // A non-zero value indicates that a thread has been created but not yet initialized. Guarded by
  // the shutdown lock so that threads aren't born while we're shutting down.
  size_t threads_being_born_ GUARDED_BY(Locks::runtime_shutdown_lock_);

  // Waited upon until no threads are being born.
  std::unique_ptr<ConditionVariable> shutdown_cond_ GUARDED_BY(Locks::runtime_shutdown_lock_);

  // Set when runtime shutdown is past the point that new threads may attach.
  bool shutting_down_ GUARDED_BY(Locks::runtime_shutdown_lock_);

  // The runtime is starting to shutdown but is blocked waiting on shutdown_cond_.
  bool shutting_down_started_ GUARDED_BY(Locks::runtime_shutdown_lock_);

  bool started_;

  // New flag added which tells us if the runtime has finished starting. If
  // this flag is set then the Daemon threads are created and the class loader
  // is created. This flag is needed for knowing if its safe to request CMS.
  bool finished_starting_;

  // Hooks supported by JNI_CreateJavaVM
  jint (*vfprintf_)(FILE* stream, const char* format, va_list ap);
  void (*exit_)(jint status);
  void (*abort_)();

  bool stats_enabled_;
  RuntimeStats stats_;

  const bool is_running_on_memory_tool_;

  std::unique_ptr<TraceConfig> trace_config_;

  instrumentation::Instrumentation instrumentation_;

  jobject main_thread_group_;
  jobject system_thread_group_;

  // As returned by ClassLoader.getSystemClassLoader().
  jobject system_class_loader_;

  // If true, then we dump the GC cumulative timings on shutdown.
  bool dump_gc_performance_on_shutdown_;

  // Transaction used for pre-initializing classes at compilation time.
  Transaction* preinitialization_transaction_;

  // If kNone, verification is disabled. kEnable by default.
  verifier::VerifyMode verify_;

  // If true, the runtime may use dex files directly with the interpreter if an oat file is not
  // available/usable.
  bool allow_dex_file_fallback_;

  // List of supported cpu abis.
  std::vector<std::string> cpu_abilist_;

  // Specifies target SDK version to allow workarounds for certain API levels.
  int32_t target_sdk_version_;

  // Implicit checks flags.
  bool implicit_null_checks_;       // NullPointer checks are implicit.
  bool implicit_so_checks_;         // StackOverflow checks are implicit.
  bool implicit_suspend_checks_;    // Thread suspension checks are implicit.

  // Whether or not the sig chain (and implicitly the fault handler) should be
  // disabled. Tools like dex2oat or patchoat don't need them. This enables
  // building a statically link version of dex2oat.
  bool no_sig_chain_;

  // Force the use of native bridge even if the app ISA matches the runtime ISA.
  bool force_native_bridge_;

  // Whether or not a native bridge has been loaded.
  //
  // The native bridge allows running native code compiled for a foreign ISA. The way it works is,
  // if standard dlopen fails to load native library associated with native activity, it calls to
  // the native bridge to load it and then gets the trampoline for the entry to native activity.
  //
  // The option 'native_bridge_library_filename' specifies the name of the native bridge.
  // When non-empty the native bridge will be loaded from the given file. An empty value means
  // that there's no native bridge.
  bool is_native_bridge_loaded_;

  // Whether we are running under native debugger.
  bool is_native_debuggable_;

  // The maximum number of failed boots we allow before pruning the dalvik cache
  // and trying again. This option is only inspected when we're running as a
  // zygote.
  uint32_t zygote_max_failed_boots_;

  // Enable experimental opcodes that aren't fully specified yet. The intent is to
  // eventually publish them as public-usable opcodes, but they aren't ready yet.
  //
  // Experimental opcodes should not be used by other production code.
  ExperimentalFlags experimental_flags_;

  // Contains the build fingerprint, if given as a parameter.
  std::string fingerprint_;

  // Oat file manager, keeps track of what oat files are open.
  OatFileManager* oat_file_manager_;

  // Whether or not we are on a low RAM device.
  bool is_low_memory_mode_;

  // Whether the application should run in safe mode, that is, interpreter only.
  bool safe_mode_;

  // Whether threads should dump their native stack on SIGQUIT.
  bool dump_native_stack_on_sig_quit_;

  // Whether the dalvik cache was pruned when initializing the runtime.
  bool pruned_dalvik_cache_;

  // Whether or not we currently care about pause times.
  ProcessState process_state_;

  // Whether zygote code is in a section that should not start threads.
  bool zygote_no_threads_;

  // Saved environment.
  std::unique_ptr<const EnvSnapshot> env_snapshot_;

  DISALLOW_COPY_AND_ASSIGN(Runtime);
};
std::ostream& operator<<(std::ostream& os, const Runtime::CalleeSaveType& rhs);

}  // namespace art

#endif  // ART_RUNTIME_RUNTIME_H_<|MERGE_RESOLUTION|>--- conflicted
+++ resolved
@@ -643,17 +643,15 @@
     return zygote_no_threads_;
   }
 
-<<<<<<< HEAD
   // Returns if the code can be deoptimized. Code may be compiled with some
   // optimization that makes it impossible to deoptimize.
   bool IsDeoptimizeable(uintptr_t code) const SHARED_REQUIRES(Locks::mutator_lock_);
-=======
+
   // Returns a saved copy of the environment (getenv/setenv values).
   // Used by Fork to protect against overwriting LD_LIBRARY_PATH, etc.
   const EnvSnapshot* GetEnvSnapshot() const {
     return env_snapshot_.get();
   }
->>>>>>> 8890690d
 
  private:
   static void InitPlatformSignalHandlers();
